# import all modules...
<<<<<<< HEAD
import geone.blockdata
import geone.covModel
import geone.customcolors
import geone.deesseinterface
import geone.grf
import geone.img
import geone.imgplot
import geone.gslib
import geone.cv_metrics
=======
try:
    import geone.blockdata
    import geone.covModel
    import geone.customcolors
    import geone.deesseinterface
    import geone.grf
    import geone.img
    import geone.imgplot
    import geone.imgplot3d
except ImportError:
    pass
>>>>>>> 44d2969d
<|MERGE_RESOLUTION|>--- conflicted
+++ resolved
@@ -1,5 +1,4 @@
 # import all modules...
-<<<<<<< HEAD
 import geone.blockdata
 import geone.covModel
 import geone.customcolors
@@ -7,18 +6,6 @@
 import geone.grf
 import geone.img
 import geone.imgplot
+import geone.imgplot3d
 import geone.gslib
-import geone.cv_metrics
-=======
-try:
-    import geone.blockdata
-    import geone.covModel
-    import geone.customcolors
-    import geone.deesseinterface
-    import geone.grf
-    import geone.img
-    import geone.imgplot
-    import geone.imgplot3d
-except ImportError:
-    pass
->>>>>>> 44d2969d
+import geone.cv_metrics